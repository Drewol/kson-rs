--- conflicted
+++ resolved
@@ -29,13 +29,8 @@
 anyhow = "1"
 log = "0.4.14"
 env_logger = "0.9"
-<<<<<<< HEAD
-emath = "0.18"
+emath = "0.22"
 glam = "0.24"
-=======
-emath = "0.22"
-glam = "0.20"
->>>>>>> bdaf32e0
 once_cell = "1.10.0"
 eframe = { version = "0.18", features = ["persistence"] }
 egui_glow = "0.18.1"
