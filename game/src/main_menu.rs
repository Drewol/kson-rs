use std::{
    rc::Rc,
    sync::mpsc::{Receiver, Sender},
    time::SystemTime,
};

use anyhow::{anyhow, Result};
use di::ServiceProvider;
<<<<<<< HEAD
use game_loop::winit::event::{ElementState, Event, WindowEvent};
use mlua::{self, Function, Lua};
=======
use winit::event::{ElementState, Event, WindowEvent};
use tealr::{
    mlu::{
        mlua::{self, AppDataRef, Function, Lua},
        ExportInstances, TealData, UserData, UserDataProxy,
    },
    ToTypename,
};
>>>>>>> 7d9d89aa

use crate::{
    button_codes::{LaserState, UscInputEvent},
    companion_interface::GameState,
    lua_service::LuaProvider,
    scene::Scene,
    ControlMessage,
};
#[derive(Debug, Clone, Copy)]
pub enum MainMenuButton {
    Start,
    Downloads,
    Multiplayer,
    Options,
    Exit,
    Update,
    Challenges,
}

#[derive(Debug)]
struct Bindings;

#[mlua_bridge::mlua_bridge(rename_funcs = "PascalCase")]
impl Bindings {
    fn start(s: &Sender<MainMenuButton>) {
        s.send(MainMenuButton::Start).unwrap();
    }
    fn d_l_screen(s: &Sender<MainMenuButton>) {
        s.send(MainMenuButton::Downloads).unwrap();
    }
    fn multiplayer(s: &Sender<MainMenuButton>) {
        s.send(MainMenuButton::Multiplayer).unwrap();
    }
    fn exit(s: &Sender<MainMenuButton>) {
        s.send(MainMenuButton::Exit).unwrap();
    }
    fn settings(s: &Sender<MainMenuButton>) {
        s.send(MainMenuButton::Options).unwrap();
    }
    fn update(s: &Sender<MainMenuButton>) {
        s.send(MainMenuButton::Update).unwrap();
    }
    fn challenges(s: &Sender<MainMenuButton>) {
        s.send(MainMenuButton::Challenges).unwrap();
    }
}
pub struct MainMenu {
    lua: Rc<Lua>,
    button_rx: Receiver<MainMenuButton>,
    control_tx: Option<Sender<ControlMessage>>,
    should_suspended: bool,
    suspended: bool,
    service_provider: ServiceProvider,
}

impl MainMenu {
    pub fn new(service_provider: ServiceProvider) -> Self {
        let lua = LuaProvider::new_lua();
        let (tx, button_rx) = std::sync::mpsc::channel();
        lua.set_app_data(tx);
        _ = lua.globals().set("Menu", Bindings);
        Self {
            lua,
            button_rx,
            control_tx: None,
            suspended: false,
            should_suspended: false,
            service_provider,
        }
    }
}

impl Scene for MainMenu {
    fn render_ui(&mut self, dt: f64) -> anyhow::Result<()> {
        let render: Function = self.lua.globals().get("render")?;
        render.call(dt / 1000.0)?;
        Ok(())
    }

    fn init(&mut self, app_control_tx: Sender<ControlMessage>) -> anyhow::Result<()> {
        self.service_provider
            .get_required::<LuaProvider>()
            .register_libraries(self.lua.clone(), "titlescreen.lua")?;
        self.control_tx = Some(app_control_tx);
        Ok(())
    }

    fn game_state(&self) -> crate::companion_interface::GameState {
        GameState::TitleScreen
    }

    fn tick(&mut self, _dt: f64, _knob_state: LaserState) -> Result<()> {
        if self.should_suspended {
            self.suspended = true;
            self.should_suspended = false;
        }

        while let Ok(button) = self.button_rx.try_recv() {
            log::info!("Pressed: {:?}", &button);
            self.control_tx
                .as_ref()
                .ok_or(anyhow!("control_tx not set"))?
                .send(ControlMessage::MainMenu(button))
                .map_err(|_| anyhow!("Failed to send button"))?;
        }

        Ok(())
    }

    fn on_event(&mut self, event: &Event<UscInputEvent>) {
        if let Event::WindowEvent {
            event:
                WindowEvent::MouseInput {
                    state: ElementState::Pressed,
                    button,
                    ..
                },
            ..
        } = event
        {
            if let Ok(mouse_pressed) = self.lua.globals().get::<Function>("mouse_pressed") {
                if let Err(e) = mouse_pressed.call::<()>(match button {
                    winit::event::MouseButton::Left => 0,
                    winit::event::MouseButton::Right => 2,
                    winit::event::MouseButton::Middle => 1,
                    winit::event::MouseButton::Forward => 3,
                    winit::event::MouseButton::Back => 4,
                    winit::event::MouseButton::Other(b) => *b,
                }) {
                    log::error!("{}", e);
                };
            }
        }
    }

    fn on_button_pressed(
        &mut self,
        button: crate::button_codes::UscButton,
        _timestamp: SystemTime,
    ) {
        if let Ok(button_pressed) = self.lua.globals().get::<Function>("button_pressed") {
            if let Some(e) = button_pressed.call::<()>(Into::<u8>::into(button)).err() {
                log::error!("{:?}", e);
            }
        }
    }

    fn suspend(&mut self) {
        self.should_suspended = true;
    }

    fn is_suspended(&self) -> bool {
        self.suspended
    }

    fn resume(&mut self) {
        self.suspended = false;
    }

    fn debug_ui(&mut self, _ctx: &egui::Context) -> anyhow::Result<()> {
        Ok(())
    }

    fn closed(&self) -> bool {
        false
    }

    fn name(&self) -> &str {
        "Main Menu"
    }
}
<|MERGE_RESOLUTION|>--- conflicted
+++ resolved
@@ -1,192 +1,181 @@
-use std::{
-    rc::Rc,
-    sync::mpsc::{Receiver, Sender},
-    time::SystemTime,
-};
-
-use anyhow::{anyhow, Result};
-use di::ServiceProvider;
-<<<<<<< HEAD
-use game_loop::winit::event::{ElementState, Event, WindowEvent};
-use mlua::{self, Function, Lua};
-=======
-use winit::event::{ElementState, Event, WindowEvent};
-use tealr::{
-    mlu::{
-        mlua::{self, AppDataRef, Function, Lua},
-        ExportInstances, TealData, UserData, UserDataProxy,
-    },
-    ToTypename,
-};
->>>>>>> 7d9d89aa
-
-use crate::{
-    button_codes::{LaserState, UscInputEvent},
-    companion_interface::GameState,
-    lua_service::LuaProvider,
-    scene::Scene,
-    ControlMessage,
-};
-#[derive(Debug, Clone, Copy)]
-pub enum MainMenuButton {
-    Start,
-    Downloads,
-    Multiplayer,
-    Options,
-    Exit,
-    Update,
-    Challenges,
-}
-
-#[derive(Debug)]
-struct Bindings;
-
-#[mlua_bridge::mlua_bridge(rename_funcs = "PascalCase")]
-impl Bindings {
-    fn start(s: &Sender<MainMenuButton>) {
-        s.send(MainMenuButton::Start).unwrap();
-    }
-    fn d_l_screen(s: &Sender<MainMenuButton>) {
-        s.send(MainMenuButton::Downloads).unwrap();
-    }
-    fn multiplayer(s: &Sender<MainMenuButton>) {
-        s.send(MainMenuButton::Multiplayer).unwrap();
-    }
-    fn exit(s: &Sender<MainMenuButton>) {
-        s.send(MainMenuButton::Exit).unwrap();
-    }
-    fn settings(s: &Sender<MainMenuButton>) {
-        s.send(MainMenuButton::Options).unwrap();
-    }
-    fn update(s: &Sender<MainMenuButton>) {
-        s.send(MainMenuButton::Update).unwrap();
-    }
-    fn challenges(s: &Sender<MainMenuButton>) {
-        s.send(MainMenuButton::Challenges).unwrap();
-    }
-}
-pub struct MainMenu {
-    lua: Rc<Lua>,
-    button_rx: Receiver<MainMenuButton>,
-    control_tx: Option<Sender<ControlMessage>>,
-    should_suspended: bool,
-    suspended: bool,
-    service_provider: ServiceProvider,
-}
-
-impl MainMenu {
-    pub fn new(service_provider: ServiceProvider) -> Self {
-        let lua = LuaProvider::new_lua();
-        let (tx, button_rx) = std::sync::mpsc::channel();
-        lua.set_app_data(tx);
-        _ = lua.globals().set("Menu", Bindings);
-        Self {
-            lua,
-            button_rx,
-            control_tx: None,
-            suspended: false,
-            should_suspended: false,
-            service_provider,
-        }
-    }
-}
-
-impl Scene for MainMenu {
-    fn render_ui(&mut self, dt: f64) -> anyhow::Result<()> {
-        let render: Function = self.lua.globals().get("render")?;
-        render.call(dt / 1000.0)?;
-        Ok(())
-    }
-
-    fn init(&mut self, app_control_tx: Sender<ControlMessage>) -> anyhow::Result<()> {
-        self.service_provider
-            .get_required::<LuaProvider>()
-            .register_libraries(self.lua.clone(), "titlescreen.lua")?;
-        self.control_tx = Some(app_control_tx);
-        Ok(())
-    }
-
-    fn game_state(&self) -> crate::companion_interface::GameState {
-        GameState::TitleScreen
-    }
-
-    fn tick(&mut self, _dt: f64, _knob_state: LaserState) -> Result<()> {
-        if self.should_suspended {
-            self.suspended = true;
-            self.should_suspended = false;
-        }
-
-        while let Ok(button) = self.button_rx.try_recv() {
-            log::info!("Pressed: {:?}", &button);
-            self.control_tx
-                .as_ref()
-                .ok_or(anyhow!("control_tx not set"))?
-                .send(ControlMessage::MainMenu(button))
-                .map_err(|_| anyhow!("Failed to send button"))?;
-        }
-
-        Ok(())
-    }
-
-    fn on_event(&mut self, event: &Event<UscInputEvent>) {
-        if let Event::WindowEvent {
-            event:
-                WindowEvent::MouseInput {
-                    state: ElementState::Pressed,
-                    button,
-                    ..
-                },
-            ..
-        } = event
-        {
-            if let Ok(mouse_pressed) = self.lua.globals().get::<Function>("mouse_pressed") {
-                if let Err(e) = mouse_pressed.call::<()>(match button {
-                    winit::event::MouseButton::Left => 0,
-                    winit::event::MouseButton::Right => 2,
-                    winit::event::MouseButton::Middle => 1,
-                    winit::event::MouseButton::Forward => 3,
-                    winit::event::MouseButton::Back => 4,
-                    winit::event::MouseButton::Other(b) => *b,
-                }) {
-                    log::error!("{}", e);
-                };
-            }
-        }
-    }
-
-    fn on_button_pressed(
-        &mut self,
-        button: crate::button_codes::UscButton,
-        _timestamp: SystemTime,
-    ) {
-        if let Ok(button_pressed) = self.lua.globals().get::<Function>("button_pressed") {
-            if let Some(e) = button_pressed.call::<()>(Into::<u8>::into(button)).err() {
-                log::error!("{:?}", e);
-            }
-        }
-    }
-
-    fn suspend(&mut self) {
-        self.should_suspended = true;
-    }
-
-    fn is_suspended(&self) -> bool {
-        self.suspended
-    }
-
-    fn resume(&mut self) {
-        self.suspended = false;
-    }
-
-    fn debug_ui(&mut self, _ctx: &egui::Context) -> anyhow::Result<()> {
-        Ok(())
-    }
-
-    fn closed(&self) -> bool {
-        false
-    }
-
-    fn name(&self) -> &str {
-        "Main Menu"
-    }
-}
+use std::{
+    rc::Rc,
+    sync::mpsc::{Receiver, Sender},
+    time::SystemTime,
+};
+
+use anyhow::{anyhow, Result};
+use di::ServiceProvider;
+use mlua::{self, Function, Lua};
+use winit::event::{ElementState, Event, WindowEvent};
+
+use crate::{
+    button_codes::{LaserState, UscInputEvent},
+    companion_interface::GameState,
+    lua_service::LuaProvider,
+    scene::Scene,
+    ControlMessage,
+};
+#[derive(Debug, Clone, Copy)]
+pub enum MainMenuButton {
+    Start,
+    Downloads,
+    Multiplayer,
+    Options,
+    Exit,
+    Update,
+    Challenges,
+}
+
+#[derive(Debug)]
+struct Bindings;
+
+#[mlua_bridge::mlua_bridge(rename_funcs = "PascalCase")]
+impl Bindings {
+    fn start(s: &Sender<MainMenuButton>) {
+        s.send(MainMenuButton::Start).unwrap();
+    }
+    fn d_l_screen(s: &Sender<MainMenuButton>) {
+        s.send(MainMenuButton::Downloads).unwrap();
+    }
+    fn multiplayer(s: &Sender<MainMenuButton>) {
+        s.send(MainMenuButton::Multiplayer).unwrap();
+    }
+    fn exit(s: &Sender<MainMenuButton>) {
+        s.send(MainMenuButton::Exit).unwrap();
+    }
+    fn settings(s: &Sender<MainMenuButton>) {
+        s.send(MainMenuButton::Options).unwrap();
+    }
+    fn update(s: &Sender<MainMenuButton>) {
+        s.send(MainMenuButton::Update).unwrap();
+    }
+    fn challenges(s: &Sender<MainMenuButton>) {
+        s.send(MainMenuButton::Challenges).unwrap();
+    }
+}
+pub struct MainMenu {
+    lua: Rc<Lua>,
+    button_rx: Receiver<MainMenuButton>,
+    control_tx: Option<Sender<ControlMessage>>,
+    should_suspended: bool,
+    suspended: bool,
+    service_provider: ServiceProvider,
+}
+
+impl MainMenu {
+    pub fn new(service_provider: ServiceProvider) -> Self {
+        let lua = LuaProvider::new_lua();
+        let (tx, button_rx) = std::sync::mpsc::channel();
+        lua.set_app_data(tx);
+        _ = lua.globals().set("Menu", Bindings);
+        Self {
+            lua,
+            button_rx,
+            control_tx: None,
+            suspended: false,
+            should_suspended: false,
+            service_provider,
+        }
+    }
+}
+
+impl Scene for MainMenu {
+    fn render_ui(&mut self, dt: f64) -> anyhow::Result<()> {
+        let render: Function = self.lua.globals().get("render")?;
+        render.call(dt / 1000.0)?;
+        Ok(())
+    }
+
+    fn init(&mut self, app_control_tx: Sender<ControlMessage>) -> anyhow::Result<()> {
+        self.service_provider
+            .get_required::<LuaProvider>()
+            .register_libraries(self.lua.clone(), "titlescreen.lua")?;
+        self.control_tx = Some(app_control_tx);
+        Ok(())
+    }
+
+    fn game_state(&self) -> crate::companion_interface::GameState {
+        GameState::TitleScreen
+    }
+
+    fn tick(&mut self, _dt: f64, _knob_state: LaserState) -> Result<()> {
+        if self.should_suspended {
+            self.suspended = true;
+            self.should_suspended = false;
+        }
+
+        while let Ok(button) = self.button_rx.try_recv() {
+            log::info!("Pressed: {:?}", &button);
+            self.control_tx
+                .as_ref()
+                .ok_or(anyhow!("control_tx not set"))?
+                .send(ControlMessage::MainMenu(button))
+                .map_err(|_| anyhow!("Failed to send button"))?;
+        }
+
+        Ok(())
+    }
+
+    fn on_event(&mut self, event: &Event<UscInputEvent>) {
+        if let Event::WindowEvent {
+            event:
+                WindowEvent::MouseInput {
+                    state: ElementState::Pressed,
+                    button,
+                    ..
+                },
+            ..
+        } = event
+        {
+            if let Ok(mouse_pressed) = self.lua.globals().get::<Function>("mouse_pressed") {
+                if let Err(e) = mouse_pressed.call::<()>(match button {
+                    winit::event::MouseButton::Left => 0,
+                    winit::event::MouseButton::Right => 2,
+                    winit::event::MouseButton::Middle => 1,
+                    winit::event::MouseButton::Forward => 3,
+                    winit::event::MouseButton::Back => 4,
+                    winit::event::MouseButton::Other(b) => *b,
+                }) {
+                    log::error!("{}", e);
+                };
+            }
+        }
+    }
+
+    fn on_button_pressed(
+        &mut self,
+        button: crate::button_codes::UscButton,
+        _timestamp: SystemTime,
+    ) {
+        if let Ok(button_pressed) = self.lua.globals().get::<Function>("button_pressed") {
+            if let Some(e) = button_pressed.call::<()>(Into::<u8>::into(button)).err() {
+                log::error!("{:?}", e);
+            }
+        }
+    }
+
+    fn suspend(&mut self) {
+        self.should_suspended = true;
+    }
+
+    fn is_suspended(&self) -> bool {
+        self.suspended
+    }
+
+    fn resume(&mut self) {
+        self.suspended = false;
+    }
+
+    fn debug_ui(&mut self, _ctx: &egui::Context) -> anyhow::Result<()> {
+        Ok(())
+    }
+
+    fn closed(&self) -> bool {
+        false
+    }
+
+    fn name(&self) -> &str {
+        "Main Menu"
+    }
+}