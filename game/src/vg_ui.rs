--- conflicted
+++ resolved
@@ -17,18 +17,10 @@
 use log::warn;
 use poll_promise::Promise;
 use puffin::profile_scope;
-<<<<<<< HEAD
-=======
-use tealr::{
-    mlu::{TealData, UserData, UserDataProxy},
-    SingleType, ToTypename,
-};
-
-use tealr::mlu::mlua;
+
+type LuaError = mlua::Error;
 use three_d::Vector3;
->>>>>>> 7d9d89aa
-
-type LuaError = mlua::Error;
+
 use crate::{
     animation::VgAnimation, config::GameConfig, default_game_dir, log_result, lua_service::LuaKey,
     settings_screen::skin_select::SkinMeta, shaded_mesh::ShadedMesh, util::lua_address,
